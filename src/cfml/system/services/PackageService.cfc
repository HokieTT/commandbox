/**
*********************************************************************************
* Copyright Since 2005 ColdBox Platform by Ortus Solutions, Corp
* www.coldbox.org | www.ortussolutions.com
********************************************************************************
* @author Brad Wood, Luis Majano, Denny Valliant
*
* I handle working with the box.json file
*/
component accessors="true" singleton {

	// DI
	property name="CR" 					inject="CR@constants";
	property name="tempDir" 			inject="tempDir@constants";
	property name="formatterUtil"		inject="formatter";
	property name="artifactService" 	inject="ArtifactService";
	property name="consoleLogger"		inject="logbox:logger:console";
	property name="fileSystemUtil"		inject="FileSystem";
	property name="pathPatternMatcher" 	inject="pathPatternMatcher";
	property name='shell' 				inject='Shell';
	// This should be removed once the install command starts resolving registries automatically
	property name="forgeBox" 			inject="ForgeBox";

	/**
	* Constructor
	*/
	function init(){
		return this;
	}
	
	/**
	* Checks to see if a box.json exists in a given directory
	* @directory.hint The directory to examine
	*/	
	public function isPackage( required string directory ) {
		// If the packge has a box.json in the root...
		return fileExists( getDescriptorPath( arguments.directory ) );
	}
	
	/**
	* Returns the path to the package descriptor
	* @directory.hint The directory that is the root of the package
	*/	
	public function getDescriptorPath( required string directory ) {
		return directory & '/box.json';
	}
		
	/**
	* Installs a package and its dependencies,  obeying ignors in the box.json file.  Returns a struct containing a "copied" array
	* and an "ignored" array containing the relative paths inside the package that were copied and ignored.
	* 
	* @slug.ID Identifier of the packge to install. If no ID is passed, all dependencies in the CDW  will be installed.
	* @slug.optionsUDF slugComplete
	* @directory.hint The directory to install in. This will override the packages's box.json install dir if provided. 
	* @save.hint Save the installed package as a dependancy in box.json (if it exists)
	* @saveDev.hint Save the installed package as a dev dependancy in box.json (if it exists)
	* @production.hint When calling this command with no slug to install all dependencies, set this to true to ignore devDependencies.
	* @currentWorkingDirectory.hint Root of the application (used for finding box.json)
	* @verbose.hint If set, it will produce much more verbose information about the package installation
	* @force.hint When set to true, it will force dependencies to be installed whether they already exist or not
	**/
	function installPackage(
			required string ID,
			string directory,
			boolean save=false,
			boolean saveDev=false,
			boolean production=false,
			string currentWorkingDirectory,
			boolean verbose=false,
			boolean force=false
	){
					
		///////////////////////////////////////////////////////////////////////
		// TODO: Instead of assuming this is ForgeBox, look up the appropriate
		//       regsitry to handle the package a deal with a dynamic adapter 
		//       object at runtime with generic methods
		///////////////////////////////////////////////////////////////////////
		
		// If there is a package to install, isntall it
		if( len( arguments.ID ) ) {
			
			consoleLogger.info( '.');
			consoleLogger.info( 'Installing package: #arguments.ID#');
			
			try {
				// Info
				consoleLogger.warn( "Verifying package '#arguments.ID#' in ForgeBox, please wait..." );
				// We might have gotten this above
				var entryData = forgebox.getEntry( arguments.ID );
				// Verbose info
				if( arguments.verbose ){
					consoleLogger.debug( "Package data retrieved: ", entryData );
				}
				
				// entrylink,createdate,lname,isactive,installinstructions,typename,version,hits,coldboxversion,sourceurl,slug,homeurl,typeslug,
				// downloads,entryid,fname,changelog,updatedate,downloadurl,title,entryrating,summary,username,description,email
								
				if( !val( entryData.isActive ) ) {
					consoleLogger.error( 'The ForgeBox entry [#entryData.title#] is inactive.' );
					return;
				}
				
				if( !len( entryData.downloadurl ) ) {
					consoleLogger.error( 'No download URL provided in ForgeBox.  Manual install only.' );
					return;
				}
		
				var packageType = entryData.typeSlug;
				
				// Advice we found it
				consoleLogger.info( "Verified entry in ForgeBox: '#arguments.ID#'" );
		
				var packageName = arguments.ID;
				var version = entryData.version;
				
				// If the local artifact doesn't exist, download and create it
				if( !artifactService.artifactExists( packageName, version ) ) {
						
					consoleLogger.info( "Starting download of: '#entryData.slug#'..." );
					
					// Store the package locally in the temp dir
					var packageTempPath = forgebox.install( entryData.slug, tempDir );
					
					// Store it locally in the artfact cache
					artifactService.createArtifact( packageName, version, packageTempPath );
					
					// Clean up the temp file
					fileDelete( packageTempPath );
									
					consoleLogger.info( "Done." );
					
				} else {
					consoleLogger.info( "Package found in local artifacts!");
				}
				
				
			} catch( forgebox var e ) {
				// This can include "expected" errors such as "slug not found"
				consoleLogger.error( '#e.message##CR##e.detail#' );
				return;
			}
			
		
			//////////////////////////////////////
			// TODO: End of ForgeBox-specific code
			//////////////////////////////////////
					
			// Assert: at this point, the package is downloaded and exists in the local artifact cache
		
			// Install the package
			var thisArtifactPath = artifactService.getArtifactPath( packageName, version );

			// Has file size?
			if( getFileInfo( thisArtifactPath ).size <= 0 ) {
				throw( 'Cannot install file as it has a file size of 0.', thisArtifactPath );
			}
			
			var artifactDescriptor = artifactService.getArtifactDescriptor( packageName, version );
			var ignorePatterns = ( isArray( artifactDescriptor.ignore ) ? artifactDescriptor.ignore : [] );
			
			// Use Forgebox type returned by API, if not exists, use box.json type if it exists
			if( !len( packageType ) && len( artifactDescriptor.type ) ) {
				packageType = artifactDescriptor.type;
			}
					
			var installDirectory = '';
			
			// If the user gave us a directory, use it above all else
			if( structKeyExists( arguments, 'directory' ) ) {
				installDirectory = arguments.directory;
			}
			
			// Else, use directory in box.json if it exists
			if( !len( installDirectory ) && len( artifactDescriptor.directory ) ) {
				// Strip any leading slashes off of the install directory
				if( artifactDescriptor.directory.startsWith( '/' ) || artifactDescriptor.directory.startsWith( '\' ) ) {
					// Make sure it's not just a single slash
					if( artifactDescriptor.directory.len() > 2 ) {
						artifactDescriptor.directory = right( artifactDescriptor.directory, len( artifactDescriptor.directory ) - 1 );					
					} else {
						artifactDescriptor.directory = '';
					}
				}
				installDirectory = arguments.currentWorkingDirectory & '/' & artifactDescriptor.directory;  
			}
						
			// Else, use package type convention
			if( !len( installDirectory ) && len( packageType ) ) {
				// If this is a CommandBox command
				if( packageType == 'commandbox-commands' ) {
					installDirectory = expandPath( '/commandbox-home/commands' );
					artifactDescriptor.createPackageDirectory = false;
					arguments.save = false;
					arguments.saveDev = false;
					ignorePatterns.append( '/box.json' );
				// If this is a module
				} else if( packageType == 'modules' ) {
					installDirectory = arguments.currentWorkingDirectory & '/modules';
				// If this is a plugin
				} else if( packageType == 'plugins' ) {
					installDirectory = arguments.currentWorkingDirectory & '/plugins';
					// Plugins just get dumped in
					artifactDescriptor.createPackageDirectory = false;
					// Don't trash the plugins folder with this
					ignorePatterns.append( '/box.json' );
				// If this is an interceptor
				} else if( packageType == 'interceptors' ) {
					installDirectory = arguments.currentWorkingDirectory & '/interceptors';
					// interceptors just get dumped in
					artifactDescriptor.createPackageDirectory = false;
					// Don't trash the plugins folder with this
					ignorePatterns.append( '/box.json' );
				}
			}
						
			// I give up, just stick it in the CWD
			if( !len( installDirectory ) ) {
				installDirectory = arguments.currentWorkingDirectory;
			}

			// Normalize slashes
			var tmpPath = fileSystemUtil.resolvePath( "#variables.tempDir#/#packageName#" );
			// Unzip to temp directory
			consoleLogger.info( "Uncompressing...");
			// TODO, this should eventaully be part of the zip file adapter
			zip action="unzip" file="#thisArtifactPath#" destination="#tmpPath#" overwrite="true";
			
			// Default directory to package name
			var packageDirectory = packageName;
			// Override package directory in descriptor?
			if( len( artifactDescriptor.packageDirectory ) ) {
				packageDirectory = artifactDescriptor.packageDirectory;					
			}
			
			/******************************************************************************************************************/
			// Old Modules Build Check: If the zip file has a directory named after the package, that's our actual package root.
			// Remove once build process in ForgeBox and ContentBox are updated
			/******************************************************************************************************************/
			var innerTmpPath = '#tmpPath#/#packageDirectory#';
			if( directoryExists( innerTmpPath ) ) {
				// Move the box.json if it exists into the inner folder
				fromBoxJSONPath = '#tmpPath#/box.json';
				toBoxJSONPath = '#innerTmpPath#/box.json'; 
				if( fileExists( fromBoxJSONPath ) ) {
					fileMove( fromBoxJSONPath, toBoxJSONPath );
				}
				// Repoint ourselves to the inner folder
				tmpPath = innerTmpPath;
			}
			/******************************************************************************************************************/
	
			// Some packages may just want to be dumped in their destination without being contained in a subfolder
			if( artifactDescriptor.createPackageDirectory ) {
				installDirectory &= '/#packageDirectory#';
			}
<<<<<<< HEAD

=======
			
>>>>>>> 8316b004
			// Check to see if package has already been installed. Skip unless forced.
			if ( directoryExists( installDirectory ) && !arguments.force ){
				// cleanup tmp
				directoryDelete( tmpPath, true );
				consoleLogger.warn("The package #packageName# is already installed at #installDirectory#. Skipping installation. Use --force option to force install.");
				return;
			}
			
			// Create installation directory if neccesary
			if( !directoryExists( installDirectory ) ) {
				directoryCreate( installDirectory );
			}


			// Create installation directory if neccesary
			if( !directoryExists( installDirectory ) ) {
				directoryCreate( installDirectory );
			}

			var results = {
				copied = [],
				ignored = []
			};

			// Copy with ignores from descriptor
			// TODO, this should eventaully be part of the folder adapter
			directoryCopy( tmpPath, installDirectory, true, function( path ){
				// This will normalize the slashes to match
				arguments.path = fileSystemUtil.resolvePath( arguments.path );
				if( directoryExists( arguments.path ) ) {
					arguments.path &= server.separator.file;
				}
				
				// cleanup path so we just get from the archive down
				var thisPath = replacenocase( arguments.path, tmpPath, "" );
							
				// Ignore paths that match one of our ignore patterns
				var ignored = pathPatternMatcher.matchPatterns( ignorePatterns, thisPath );
				
				// What do we do with this file
				if( ignored ) {
					results.ignored.append( thisPath );
					return false;
				} else {
					results.copied.append( thisPath );
					return true;
				}
							
			});
	
			// cleanup unzip
			directoryDelete( tmpPath, true );
			
			// Summary output
			consoleLogger.info( "Installing to: #installDirectory#" );		
			consoleLogger.debug( "-> #results.copied.len()# File(s) Installed" );
			
			// Verbose info
			if( arguments.verbose ){
				for( var file in results.copied ) {
					consoleLogger.debug( ".    #file#" );				
				}		
			}	
			
			// Ignored Summary
			consoleLogger.debug( "-> #results.ignored.len()# File(s) ignored" );
			if( arguments.verbose ){
				for( var file in results.ignored ) {
					consoleLogger.debug( ".    #file#" );					
				}
			}
		
			// Should we save this as a dependancy
			// and was the installed package put in a sub dir?
			if( ( arguments.save || arguments.saveDev ) ) {
				// Add it!
				addDependency( currentWorkingDirectory, packageName, version, installDirectory, artifactDescriptor.createPackageDirectory,  arguments.saveDev );
				// Tell the user...
				consoleLogger.info( "box.json updated with #( arguments.saveDev ? 'dev ': '' )#dependency." );
			}
		
			consoleLogger.info( "Eureka, '#arguments.ID#' has been installed!" );
	
			// Get the dependencies of the package we just installed
			var boxJSON = artifactService.getArtifactDescriptor( packageName, version );
	
		// If no package ID was specified, just get the dependencies for the current directory
		} else {
			// read it...
			var boxJSON = readPackageDescriptor( arguments.currentWorkingDirectory );
		}

		// and grab all the dependencies
		var dependencies = boxJSON.dependencies;
		
		// If we're not in production mode...
		if( !arguments.production ) {
			// Add in the devDependencies
			dependencies.append( boxJSON.devDependencies );
		}

		// Loop over this packages dependencies
		for( var dependency in dependencies ) {
			
			// TODO: Logic here to determine if a satisfying version of this package
			//       is already installed here or at a higher level.  if so, skip it.
			
			params = {
				ID = dependency,
				// Only save the first level
				save = false,
				saveDev = false,
				production = arguments.production,
				// TODO: To allow nested modules, change this to the previous 
				//       install directory so the dependency is nested within
				currentWorkingDirectory = arguments.currentWorkingDirectory
			};
						
			// If the user didn't specify this, don't pass it since it overrides the package's desired install location
			if( structKeyExists( arguments, 'directory' ) ) {
				params.directory = arguments.directory;
			}
			
			// Recursivley install them
			installPackage( argumentCollection = params );	
		}
	
		if( !len( arguments.ID ) && dependencies.isEmpty() ) {
			consoleLogger.info( "No dependencies found to install, but it's the thought that counts, right?" );
		}

	}
		
	/**
	* Uninstalls a package and its dependencies
	* @slug.ID Identifier of the packge to uninstall.
	* @slug.optionsUDF slugComplete
	* @directory.hint The directory to install in. This will override the packages's box.json install dir if provided. 
	* @save.hint Remove package as a dependancy in box.json (if it exists)
	* @saveDev.hint Remove package as a dev dependancy in box.json (if it exists)
	* @currentWorkingDirectory.hint Root of the application (used for finding box.json)
	**/
	function uninstallPackage(
			required string ID,
			string directory,
			boolean save=false,
			boolean saveDev=false,
			required string currentWorkingDirectory
	){
					
		
		consoleLogger.info( '.');
		consoleLogger.info( 'Uninstalling package: #arguments.ID#');
		
		var packageName = arguments.ID;
			
		var uninstallDirectory = '';
	
		// If a directory is passed in, use it
		if( structKeyExists( arguments, 'directory' ) ) {
			var uninstallDirectory = arguments.directory
		// Otherwise, are we a package
		} else if( isPackage( arguments.currentWorkingDirectory ) ) {
			// Read the box.json
			var boxJSON = readPackageDescriptor( arguments.currentWorkingDirectory );
			var installPaths = boxJSON.installPaths;
			
			// Is there an install path for this?
			if( structKeyExists( installPaths, packageName ) ) {
				uninstallDirectory = fileSystemUtil.resolvePath( installPaths[ packageName ] );
			}			
		}
		
		// If all else fails, just use the current directory
		if( !len( uninstallDirectory ) ) {
			consoleLogger.warn( "No install path found in box.json, looking in the current working directory.");
			uninstallDirectory = arguments.currentWorkingDirectory & '/' & packageName;
		}
				
		// See if the package exists here
		if( !directoryExists( uninstallDirectory ) ) {
			consoleLogger.error( 'Package [#uninstallDirectory#] not found.' );
			return;
		}

		// Get the dependencies of the package we're about to uninstalled
		var boxJSON = readPackageDescriptor( uninstallDirectory );

		// and grab all the dependencies
		var dependencies = boxJSON.dependencies;
		
		// Add in the devDependencies
		dependencies.append( boxJSON.devDependencies );

		if( dependencies.count() ) {
			consoleLogger.debug( "Uninstalling dependencies first..." );
		}

		// Loop over this packages dependencies
		for( var dependency in dependencies ) {
			
			params = {
				ID = dependency,
				// Only save the first level
				save = false,
				saveDev = false,
				// TODO: To allow nested modules, change this to the previous 
				//       install directory so the dependency is nested within
				currentWorkingDirectory = arguments.currentWorkingDirectory
			};
						
			// If the user didn't specify this, don't pass it since it overrides the package's desired install location
			if( structKeyExists( arguments, 'directory' ) ) {
				params.directory = arguments.directory;
			}
			
			// Recursivley install them
			uninstallPackage( argumentCollection = params );	
		}
				
		// uninstall the package
		directoryDelete( uninstallDirectory, true );
		
		// Should we save this as a dependancy
		// and is the current working directory a package?
		if( ( arguments.save || arguments.saveDev )  
			&& isPackage( arguments.currentWorkingDirectory ) ) {
			// Add it!
			removeDependency( currentWorkingDirectory, packageName,  arguments.saveDev );
			// Tell the user...
			consoleLogger.info( "#( arguments.saveDev ? 'dev ': '' )#dependency removed from box.json." );
		}
	
		consoleLogger.info( "'#arguments.ID#' has been uninstalled" );

	}
	
	/**
	* Adds a dependency to a packge
	* @currentWorkingDirectory.hint The directory that is the root of the package
	* @packageName.hint Package to add a a dependency
	* @version.hint Version of the dependency
	* @installDirectory.hint The location that the package is installed to including the container folder.
	* @installDirectoryIsDedicated.hint True if the package was placed in a dedicated folder
	* @dev.hint True if this is a development depenency, false if it is a production dependency
	*/	
	public function addDependency(
		required string currentWorkingDirectory,
		required string packageName,
		required string version,
		string installDirectory='',
		boolean installDirectoryIsDedicated = true,
		boolean dev=false
		) {
		// Get box.json, create empty if it doesn't exist
		var boxJSON = readPackageDescriptor( arguments.currentWorkingDirectory );
		// Get reference to appropriate depenency struct
		var dependencies = ( arguments.dev ? boxJSON.devDependencies : boxJSON.dependencies );
		
		
		// Add/overwrite this dependency
		dependencies[ arguments.packageName ] = arguments.version;
		
		// Only packages installed in a dedicated directory of their own can be uninstalled
		// so don't save this if they were just dumped somewhere like the packge root amongst
		// other unrelated files and folders.
		if( arguments.installDirectoryIsDedicated ) {
			var installPaths = boxJSON.installPaths;
					
			// normalize slashes
			arguments.currentWorkingDirectory = fileSystemUtil.resolvePath( arguments.currentWorkingDirectory );
			arguments.installDirectory = fileSystemUtil.resolvePath( arguments.installDirectory );
			
			// If the install location is contained within the package root...
			if( arguments.installDirectory contains arguments.currentWorkingDirectory ) {
				// Make it relative
				arguments.installDirectory = replaceNoCase( arguments.installDirectory, arguments.currentWorkingDirectory, '' );
				// Strip any leading slashes so Unix-based OS's don't think it's the drive root
				if( len( arguments.installDirectory ) && listFind( '\,/', left( arguments.installDirectory, 1 ) ) ) {
					arguments.installDirectory = right( arguments.installDirectory, len( arguments.installDirectory ) - 1 );
				}
			}
					
			// Just in case-- an empty install dir would be useless.
			if( len( arguments.installDirectory ) ) {
				installPaths[ arguments.packageName ] = arguments.installDirectory;			
			}
			
		} // end installDirectoryIsDedicated
					
		// Write the box.json back out
		writePackageDescriptor( boxJSON, arguments.currentWorkingDirectory );
	}
	
	/**
	* Removes a dependency from a packge if it exists
	* @directory.hint The directory that is the root of the package
	* @packageName.hint Package to add a a dependency
	* @dev.hint True if this is a development depenency, false if it is a production dependency
	*/	
	public function removeDependency( required string directory, required string packageName, boolean dev=false ) {
		// Get box.json, create empty if it doesn't exist
		var boxJSON = readPackageDescriptor( arguments.directory );
		// Get reference to appropriate depenency struct
		var dependencies = ( arguments.dev ? boxJSON.devDependencies : boxJSON.dependencies );
		var installPaths = boxJSON.installPaths;
		var saveMe = false;
		
		if( structKeyExists( dependencies, arguments.packageName ) ) {
			saveMe = true;
			structDelete( dependencies, arguments.packageName );
		}
				
		if( structKeyExists( installPaths, arguments.packageName ) ) {
			saveMe = true;
			structDelete( installPaths, arguments.packageName );
		}
		
		// Only save if we modified the JSON
		if( saveMe ) {
			// Write the box.json back out
			writePackageDescriptor( boxJSON, arguments.directory );			
		}
	}
	
	/**
	* Gets a TestBox runner URL from box.json with an optional slug to look up.  If no slug is passed, the first runner will be used
	* @directory.hint The directory that is the root of the package
	* @slug.hint An optional runner slug to look for in the list of runners
	*/	
	public function getTestBoxRunner( required string directory, string slug='' ) {
		// Get box.json, create empty if it doesn't exist
		var boxJSON = readPackageDescriptor( arguments.directory );
		// Get reference to appropriate depenency struct
		var runners = boxJSON.testbox.runner;
		var runnerURL = '';

		// If there is a slug and runners is an array, look it up
		if ( len( arguments.slug ) && isArray( runners ) ){
			
			for( var thisRunner in runners ){
				// Does the string passed in match the slug of this runner?
				if( structKeyExists( thisRunner, arguments.runner ) ) {
					runnerURL = thisRunner[ arguments.runner ];
					break;						
				}
			}
			
			return runnerURL;
			
		}

		// Just get the first one we can find
		 
		// simple runner?
		if( isSimpleValue( runners ) ){
			return runners;
		}
		
		// Array of runners?
		if( isArray( runners ) ) {
			// get the first definition in the list to use
			var firstRunner = runners[ 1 ];
			return firstRunner[ listFirst( structKeyList( firstRunner ) ) ];
		}
		
		// We failed to find anything
		return '';
		
	}
	
	/**
	* Get the default package description, AKA box.json
	* @defaults.hint A struct of default values to be merged into the empty, default document
	*/	
	public function newPackageDescriptor( struct defaults={} ) {
		
		// TODO: Get author info from default CommandBox config
		
		// Read the default JSON file and deserialize it.  
		var boxJSON = DeserializeJSON( fileRead( '/commandBox/templates/box.json.txt' ) );
		
		// Replace things passed via parameters
		boxJSON = boxJSON.append( arguments.defaults );
		
		return boxJSON; 
		
	}

	/**
	* Get the box.json as data from the passed directory location, if not found
	* then we return an empty struct
	* @directory.hint The directory to search for the box.json
	*/
	struct function readPackageDescriptor( required directory ){
		
		// If the packge has a box.json in the root...
		if( isPackage( arguments.directory ) ) {
			
			// ...Read it.
			boxJSON = fileRead( getDescriptorPath( arguments.directory ) );
			
			// Validate the file is valid JSOn
			if( isJSON( boxJSON ) ) {
				// Merge this JSON with defaults
				return newPackageDescriptor( deserializeJSON( boxJSON ) );
			}
			
		}
		
		// Just return defaults
		return newPackageDescriptor();	
	}

	/**
	* Write the box.json data as a JSON file
	* @JSONData.hint The JSON data to write to the file. Can be a struct, or the string JSON
	* @directory.hint The directory to write the box.json
	*/
	function writePackageDescriptor( required any JSONData, required directory ){
		
		if( !isSimpleValue( JSONData ) ) {
			JSONData = serializeJSON( JSONData );
		}

		fileWrite( getDescriptorPath( arguments.directory ), formatterUtil.formatJSON( JSONData ) );	
	}


	// Dynamic completion for property name based on contents of box.json
	function completeProperty( required directory ) {
		var props = [];
		
		// Check and see if box.json exists
		if( isPackage( arguments.directory ) ) {
			boxJSON = readPackageDescriptor( arguments.directory );
			props = addProp( props, '', '', boxJSON );			
		}
		return props;		
	}
	
	// Recursive function to crawl box.json and create a string that represents each property.
	private function addProp( props, prop, safeProp, boxJSON ) {
		var propValue = ( len( prop ) ? evaluate( 'boxJSON#safeProp#' ) : boxJSON );
		
		if( isStruct( propValue ) ) {
			// Add all of this struct's keys
			for( var thisProp in propValue ) {
				var newProp = listAppend( prop, thisProp, '.' );
				var newSafeProp = "#safeProp#['#thisProp#']";
				props.append( newProp );
				props = addProp( props, newProp, newSafeProp, boxJSON );
			}			
		}
		
		if( isArray( propValue ) ) {
			// Add all of this array's indexes
			var i = 0;
			while( ++i <= propValue.len() ) {
				var newProp = '#prop#[#i#]';
				var newProp = '#safeProp#[#i#]';
				var newSafeProp = newProp;
				props.append( newProp );
				props = addProp( props, newProp, newSafeProp, boxJSON );
			}
		}
		
		return props;
	}


}<|MERGE_RESOLUTION|>--- conflicted
+++ resolved
@@ -253,11 +253,7 @@
 			if( artifactDescriptor.createPackageDirectory ) {
 				installDirectory &= '/#packageDirectory#';
 			}
-<<<<<<< HEAD
-
-=======
-			
->>>>>>> 8316b004
+			
 			// Check to see if package has already been installed. Skip unless forced.
 			if ( directoryExists( installDirectory ) && !arguments.force ){
 				// cleanup tmp
@@ -271,11 +267,6 @@
 				directoryCreate( installDirectory );
 			}
 
-
-			// Create installation directory if neccesary
-			if( !directoryExists( installDirectory ) ) {
-				directoryCreate( installDirectory );
-			}
 
 			var results = {
 				copied = [],
